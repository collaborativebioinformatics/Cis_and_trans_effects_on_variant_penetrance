--- conflicted
+++ resolved
@@ -3,19 +3,6 @@
 
 Hackathon team: Maria Chikina (Lead), Louison (analyst), Li Chuin Chong (SysAdmin), Halimat Chisom Atanda (Writer)
 
-<<<<<<< HEAD
-![Flowchart](Figures/Flowchart.png)
-![Method1](Figures/Method1.png)
-![Method2](Figures/Method2.png)
-![Method3](Figures/Method3.png)
-=======
 Haplotypes are distinct combinations of alleles or genetic variants that are often co-inherited due to a mechanism like linkage disequilibrium. These haplotypes can influence the expression and penetrance of individual variants, yet the mechanisms underlying these effects remain poorly understood. In this project, we explore the cis and trans effects of haplotypes on the penetrance of rare variants by modelling interactions between a single nucleotide polymorphism (SNP) and genetic relationship-informed variables.
 
-## Initial proposed workflow
-![Flowchart](Flowchart.png)
-
-## Current flowchart
-
-## Method
-The pipeline will require the following inputs: a vcf file, a query variant, a query region...
->>>>>>> 961884fd
+![Flowchart](Flowchart.png)